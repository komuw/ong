# Release Notes

Most recent version is listed first.  


# v0.0.67
<<<<<<< HEAD
- ong: Make sure that the secretKey has some minimum security properties: https://github.com/komuw/ong/pull/329
=======
- ong/middleware: Update security headers: https://github.com/komuw/ong/pull/330
>>>>>>> 014bf46f

# v0.0.66
- ong/acme: Bugfix, fetch certficate for subdomain beginning with number: https://github.com/komuw/ong/pull/328

# v0.0.65
- ong/id: Do not use crypto/rand: https://github.com/komuw/ong/pull/322
- ong/middleware: Fix logging of ratelimited/loadshedded requests: https://github.com/komuw/ong/pull/325
- ong/acme: When an acme challenge request is malformed, fail the request: https://github.com/komuw/ong/pull/326

# v0.0.64
- ong/acme: Limit size of certificate allowed for download: https://github.com/komuw/ong/pull/321

# v0.0.63
- ong/middleware: Log unexpected http HOST header: https://github.com/komuw/ong/pull/315
- Update dependencies: https://github.com/komuw/ong/pull/318
- ong/log: Do not duplicate logID: https://github.com/komuw/ong/pull/317
- ong/log: Log source attribute in one line: https://github.com/komuw/ong/pull/319

# v0.0.62
- ong/acme: Check acme.HostPolicy before making request to ACME servers: https://github.com/komuw/ong/pull/313
- ong/acme: add context cancellation: https://github.com/komuw/ong/pull/314

# v0.0.61
- ong/server: Log http.Server.ErrorLog at Info by default: https://github.com/komuw/ong/pull/312

# v0.0.60
- ong/acme: Refuse to fetch certificates for IP addresses: https://github.com/komuw/ong/pull/306
- ong/acme: If fetch certificates fails, log the clientIP and clientFingerPrint: https://github.com/komuw/ong/pull/310
- ong/acme: Add a fastpath(for certs that are already in memory) while fetching certificates: https://github.com/komuw/ong/pull/311

# v0.0.59
- ong/acme: Fix bug where acme certificates were not cached in memory: https://github.com/komuw/ong/pull/304

# v0.0.58
- ong/acme: Tighten check cert validity script: https://github.com/komuw/ong/pull/303

# v0.0.57
- ong/acme: Add own ACME client implementation: https://github.com/komuw/ong/pull/294
- Work around bug in checklocks static analyzer: https://github.com/komuw/ong/pull/298
- Make tests fast by pinging port: https://github.com/komuw/ong/pull/299
- Synchronize automax tests: https://github.com/komuw/ong/pull/300
- Improve rate limit tests: https://github.com/komuw/ong/pull/301
- ong/middleware: Fix superfluous response.WriteHeader call: https://github.com/komuw/ong/pull/302

# v0.0.56
- ong/server: Set appropriate log level for http.Server.ErrorLog: https://github.com/komuw/ong/pull/288
- ong/acme: Move acme handler to ong/middleware: https://github.com/komuw/ong/pull/290
- ong/id: Add uuid support: https://github.com/komuw/ong/pull/292

# v0.0.55
- ong/client: Improve timeouts: https://github.com/komuw/ong/pull/286
- ong/acme: Use one server for ACME and app: https://github.com/komuw/ong/pull/287

# v0.0.54
- ong/middleware: Validate domain in middleware: https://github.com/komuw/ong/pull/283

# v0.0.53
- ong/acme: Add acme server that will handle requests from ACME CA: https://github.com/komuw/ong/pull/281

# v0.0.52
- ong/server: Bugfix; match number of log arguments: https://github.com/komuw/ong/pull/275
- ong/middleware: Add protection against DNS rebinding attacks: https://github.com/komuw/ong/pull/276

# v0.0.51
- ong/acme: Add a http timeout when calling ACME for certificates: https://github.com/komuw/ong/pull/272
- ong/acme: Make certificate management from ACME to be agnostic of the CA: https://github.com/komuw/ong/pull/273

# v0.0.50
- Fix documentation linking: https://github.com/komuw/ong/commit/4cd5d47a3a431d25e84ffb04242d5b57eb2a803e

# v0.0.49
- ong/mux: Add mux Resolve function: https://github.com/komuw/ong/pull/268
- ong/middleware: Use http.Handler as the http middleware instead of http.HandlerFunc: https://github.com/komuw/ong/pull/269
- ong/client: Add optional http timeout: https://github.com/komuw/ong/pull/270
- Use Go cache in CI: https://github.com/komuw/ong/pull/271

## v0.0.48
- Change attest import path: https://github.com/komuw/ong/pull/265

## v0.0.47
- ong/server: Leave http.server.DisableGeneralOptionsHandler at its default value: https://github.com/komuw/ong/pull/255
- ong/middleware: Validate expiry of csrf tokens: https://github.com/komuw/ong/pull/257
- ong/middleware: Add support for PROXY protocol in clientIP: https://github.com/komuw/ong/pull/258
- Add nilness vet check: https://github.com/komuw/ong/pull/259
- ong/server: Add option to restrict size of request bodies: https://github.com/komuw/ong/pull/261
- ong/server: Gracefully handle application termniation in kubernetes: https://github.com/komuw/ong/pull/263
- ong/log: Update to latest exp/slog: https://github.com/komuw/ong/pull/262

## v0.0.46
- ong/cookie: Include TLS fingerprint in encrypted cookies: https://github.com/komuw/ong/pull/250
- ong/log: Update to latest exp/slog: https://github.com/komuw/ong/pull/251

## v0.0.45
- Run all tests in CI: https://github.com/komuw/ong/pull/248

## v0.0.44
- Organise imports: https://github.com/komuw/ong/pull/245
- Create an internal/octx that houses context keys used by multiple ong packages: https://github.com/komuw/ong/pull/246
- ong/middleware: Add support for TLS fingerprinting: https://github.com/komuw/ong/pull/244

## v0.0.43
- ong/middleware: Add precision to ratelimiting: https://github.com/komuw/ong/pull/239

## v0.0.42
- ong/middleware: ClientIP, use remoteAddress if IP is local adress: https://github.com/komuw/ong/pull/238

## v0.0.41
- ong/middleware: Better loadshed calculations: https://github.com/komuw/ong/pull/234
                                              : https://github.com/komuw/ong/pull/237

## v0.0.40
- Detect leaks in tests: https://github.com/komuw/ong/pull/232
- Bugfix; loadshed records latency in milliseconds: https://github.com/komuw/ong/pull/233

## v0.0.39
- Remove pid from logs: https://github.com/komuw/ong/pull/230

## v0.0.38
- Update to latest exp/slog changes: https://github.com/komuw/ong/pull/229

## v0.0.37
- Make gvisor/checklocks analyzer ignore tests: https://github.com/komuw/ong/pull/228

## v0.0.36
- Update to latest exp/slog changes: https://github.com/komuw/ong/pull/226
- Add gvisor/checklocks analyzer: https://github.com/komuw/ong/pull/202

## v0.0.35
- Run integration tests in CI: https://github.com/komuw/ong/pull/225

## v0.0.34
- Create dev certs only if they do not exists or are expired: https://github.com/komuw/ong/pull/224

## v0.0.33
- Remove log.Handler.StdLogger(), upstream slog now has an analogous function: https://github.com/komuw/ong/pull/219

## v0.0.32
- ong/middleware: Loadshedder should not re-order latencies: https://github.com/komuw/ong/pull/218

## v0.0.31
- Bugfix; immediately log when server gets os/interrupt signal: https://github.com/komuw/ong/commit/b9ed83a98e7bba0350a473b668ddc2ba8d4677cd

## v0.0.30
- Update to Go v1.20: https://github.com/komuw/ong/pull/209
- ong/client: Use net.Dialer.ControlContext instead of use net.Dialer.Control: https://github.com/komuw/ong/pull/212
- Re-enable golangci-lint: https://github.com/komuw/ong/pull/214
- ong/log: Use the new stdlib structured logger: https://github.com/komuw/ong/pull/208
- ong/log: Replace custom logger with slog: https://github.com/komuw/ong/pull/215
- ong/middleware; Add a trace middleware: https://github.com/komuw/ong/pull/216

## v0.0.29
- ong/log: WithCtx should only use the id from context, if that ctx actually contains an Id: https://github.com/komuw/ong/pull/196
- ong/errors: wrap as deep as possible: https://github.com/komuw/ong/pull/199
- ong/errors: add errors.Dwrap: https://github.com/komuw/ong/pull/200
- ong/id: bug fix where ids generated were not always of the requested length; https://github.com/komuw/ong/pull/201
- ong/cry: Do not use math/rand in encryption: https://github.com/komuw/ong/pull/203
- Improve examples: https://github.com/komuw/ong/pull/204
- ong/middleware: Do not duplicate session cookies: https://github.com/komuw/ong/pull/206
- Fix changelog versions: https://github.com/komuw/ong/pull/207

## v0.0.28
- ong/id: Should generate strings of the exact requested length: https://github.com/komuw/ong/pull/192
- ong/log: Do not quote special characters: https://github.com/komuw/ong/pull/193

## v0.0.27
- ong/cookie: Add Get cookie function: https://github.com/komuw/ong/pull/189

## v0.0.26
- ong/middleware: Create middleware that adds the "real" client IP address: https://github.com/komuw/ong/pull/187        
  Note that this is on a best effort basis.       
  Finding the true client IP address is a precarious process [1](https://adam-p.ca/blog/2022/03/x-forwarded-for/)      

## v0.0.25
- ong/client: Use roundTripper for logging: https://github.com/komuw/ong/pull/185
- ong/middleware: Make most middleware private: https://github.com/komuw/ong/pull/186

## v0.0.24
- ong/sess: Set session cookie only if non-empty: https://github.com/komuw/ong/pull/170
- ong/middleware: Add ReloadProtector middleware: https://github.com/komuw/ong/pull/171
- ong/mux: Creating a new route should panic if handler is already wrapped in an ong middleware: https://github.com/komuw/ong/pull/172

## v0.0.23
- ong/client: Add log id http header: https://github.com/komuw/ong/pull/166

## v0.0.22
- ong/middleware: Panic/recoverer middleware should include correct stack trace: https://github.com/komuw/ong/pull/164
- ong/middleware: Log client address without port: https://github.com/komuw/ong/pull/165

## v0.0.21
- ong/cry: Improve performance of calling Csrf middleware multiple times: https://github.com/komuw/ong/pull/161

## v0.0.20
- ong/mux: Bugfix: When a route conflict is detected, report the correct file & line number: https://github.com/komuw/ong/pull/160

## v0.0.19
- ong/mux: Fix false positive/negative/whatever route conflict: https://github.com/komuw/ong/pull/157

## v0.0.18
- Update documentation

## v0.0.17
- Update documentation

## v0.0.16
- ong/cookie: Add support for http sessions: https://github.com/komuw/ong/pull/154
- ong/mux: Add ability to specify a custom 404 handler: https://github.com/komuw/ong/pull/155

## v0.0.15
- ong/cookie: Make encrypted cookies more performant: https://github.com/komuw/ong/pull/152

## v0.0.14
- Update documentation: https://github.com/komuw/ong/pull/151

## v0.0.13
- ong/automax: Fix bug in parsing cgroup mem values from files: https://github.com/komuw/ong/pull/148

## v0.0.12
- ong/errors: Prefix errors produced by ong with a constant string: https://github.com/komuw/ong/pull/147
- ong/cookie: Try and mitigate cookie replay attacks: https://github.com/komuw/ong/pull/146

## v0.0.11
- ong/cookie; Add secure/encrypted cookies: https://github.com/komuw/ong/pull/143

## v0.0.10
- ong/log: Remove ctx from log.Logger struct: https://github.com/komuw/ong/pull/142

## v0.0.9
- ong/cry: Add password hashing capabilities: https://github.com/komuw/ong/pull/137
- ong/middleware: Simplify loadshedding implementation: https://github.com/komuw/ong/pull/138
- ong/automax: Make automax to be a stand-alone package: https://github.com/komuw/ong/pull/139
- ong/mux: Add a router/muxer with a bit more functionality: https://github.com/komuw/ong/pull/140

## v0.0.8
- Improve documentation.

## v0.0.7
- ong/middleware: Implement io.ReaderFrom & http.Pusher: https://github.com/komuw/ong/pull/131
- ong/client: Replace use of net.Ip with net/netip: https://github.com/komuw/ong/pull/132

## v0.0.6
- Improve documentation.

## v0.0.5
- ong/cry: use key derivation in the `enc` ecryption/decryption package: https://github.com/komuw/ong/pull/119
- fix vulnerabilities: https://github.com/komuw/ong/pull/123
- ong/client: add a http client: https://github.com/komuw/ong/pull/120

## v0.0.4
- ong/cry: add new encryption/decryption package: https://github.com/komuw/ong/pull/118

## v0.0.3
- ong/xcontext: add an xcontext package: https://github.com/komuw/ong/pull/109
- use latest semgrep-go linter: https://github.com/komuw/ong/pull/111
- add semgrep linter: https://github.com/komuw/ong/pull/113
- ong/middleware: add ability to handle csrf tokens in a distributed setting: https://github.com/komuw/ong/pull/112
- ong/middleware: redirect csrf failures to same url: https://github.com/komuw/ong/pull/117

## v0.0.2
- ong/automax: automatically set GOMAXPROCS in container environments, using internal package: https://github.com/komuw/ong/pull/106

## v0.0.1
- added some middlewares: https://github.com/komuw/ong/pull/22
- add build/test cache: https://github.com/komuw/ong/pull/24
- harmonize timeouts: https://github.com/komuw/ong/pull/25
- add panic middleware: https://github.com/komuw/ong/pull/26
- cookies: https://github.com/komuw/ong/pull/27
- csrf middleware: https://github.com/komuw/ong/pull/32
- cors middleware: https://github.com/komuw/ong/pull/33
- gzip middleware: https://github.com/komuw/ong/pull/36
- errors: https://github.com/komuw/ong/commit/2603c06ca1257d75fb170872124b2afd81eb3f3e
- logger: https://github.com/komuw/ong/pull/39
- logging middleware: https://github.com/komuw/ong/pull/41
- quality of life improvements: https://github.com/komuw/ong/pull/45
- add unique id generator: https://github.com/komuw/ong/pull/50
- try mitigate breach attack: https://github.com/komuw/ong/pull/51
- add load shedding: https://github.com/komuw/ong/pull/52
- fix memory leak in tests: https://github.com/komuw/ong/pull/53
- add ratelimiter: https://github.com/komuw/ong/pull/55
- add naive mux: https://github.com/komuw/ong/pull/57
- handle tls: https://github.com/komuw/ong/pull/58
- expvar metrics: https://github.com/komuw/ong/pull/64
- fix some races: https://github.com/komuw/ong/pull/66
- resuse address/port for pprof and redirect servers: https://github.com/komuw/ong/pull/67
- rename: https://github.com/komuw/ong/pull/68
- make some updates to circular buffer: https://github.com/komuw/ong/pull/71
- use acme for certificates: https://github.com/komuw/ong/pull/69
- issues/73: bind on 0.0.0.0 or localhost conditionally: https://github.com/komuw/ong/pull/74
- redirect IP to domain: https://github.com/komuw/ong/pull/75
- dont require csrf for POST requests that have no cookies and arent http auth: https://github.com/komuw/ong/pull/77
- remove http: https://github.com/komuw/ong/pull/79
- make the redirector a proper middleware: https://github.com/komuw/ong/pull/80
- bugfix, gzip error: https://github.com/komuw/ong/pull/82
- gzip almost everthing: https://github.com/komuw/ong/pull/83
- pass logger as an arg to the middlewares: https://github.com/komuw/ong/pull/84
- disable gzip: https://github.com/komuw/ong/pull/86
- a more efficient error stack trace: https://github.com/komuw/ong/pull/87
- update go.akshayshah.org/attest: https://github.com/komuw/ong/pull/93
- update to Go 1.19: https://github.com/komuw/ong/pull/102
- remove rlimit code, go1.19 does automatically: https://github.com/komuw/ong/pull/104
- automatically set GOMEMLIMIT in container environments: https://github.com/komuw/ong/pull/105<|MERGE_RESOLUTION|>--- conflicted
+++ resolved
@@ -4,11 +4,8 @@
 
 
 # v0.0.67
-<<<<<<< HEAD
+- ong/middleware: Update security headers: https://github.com/komuw/ong/pull/330
 - ong: Make sure that the secretKey has some minimum security properties: https://github.com/komuw/ong/pull/329
-=======
-- ong/middleware: Update security headers: https://github.com/komuw/ong/pull/330
->>>>>>> 014bf46f
 
 # v0.0.66
 - ong/acme: Bugfix, fetch certficate for subdomain beginning with number: https://github.com/komuw/ong/pull/328
