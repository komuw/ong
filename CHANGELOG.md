--- conflicted
+++ resolved
@@ -4,11 +4,8 @@
 
 
 # v0.0.53
-<<<<<<< HEAD
+- Add acme server that will handle requests from ACME CA: https://github.com/komuw/ong/pull/281
 - Add a middleware that accepts multiple http methods: https://github.com/komuw/ong/pull/279
-=======
-- Add acme server that will handle requests from ACME CA: https://github.com/komuw/ong/pull/281
->>>>>>> da237a73
 
 # v0.0.52
 - Bugfix; match number of log arguments: https://github.com/komuw/ong/pull/275
