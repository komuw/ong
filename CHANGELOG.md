# Release Notes

Most recent version is listed first.  


## v0.0.44
<<<<<<< HEAD
- Add support for TLS fingerprinting: https://github.com/komuw/ong/pull/244
=======
- Organise imports: https://github.com/komuw/ong/pull/245
- Create an internal/octx that houses context keys used by multiple ong packages: https://github.com/komuw/ong/pull/246
>>>>>>> 1e131313

## v0.0.43
- Add precision to ratelimiting: https://github.com/komuw/ong/pull/239

## v0.0.42
ClientIP, use remoteAddress if IP is local adress: https://github.com/komuw/ong/pull/238

## v0.0.41
- Better loadshed calculations: https://github.com/komuw/ong/pull/234
                              : https://github.com/komuw/ong/pull/237

## v0.0.40
- Detect leaks in tests: https://github.com/komuw/ong/pull/232
- Bugfix; loadshed records latency in milliseconds: https://github.com/komuw/ong/pull/233

## v0.0.39
- Remove pid from logs: https://github.com/komuw/ong/pull/230

## v0.0.38
- Update to latest exp/slog changes: https://github.com/komuw/ong/pull/229

## v0.0.37
- Make gvisor/checklocks analyzer ignore tests: https://github.com/komuw/ong/pull/228

## v0.0.36
- Update to latest exp/slog changes: https://github.com/komuw/ong/pull/226
- Add gvisor/checklocks analyzer: https://github.com/komuw/ong/pull/202

## v0.0.35
- Run integration tests in CI: https://github.com/komuw/ong/pull/225

## v0.0.34
- Create dev certs only if they do not exists or are expired: https://github.com/komuw/ong/pull/224

## v0.0.33
- Remove log.Handler.StdLogger(), upstream slog now has an analogous function: https://github.com/komuw/ong/pull/219

## v0.0.32
- Loadshedder should not re-order latencies: https://github.com/komuw/ong/pull/218

## v0.0.31
- Bugfix; immediately log when server gets os/interrupt signal: https://github.com/komuw/ong/commit/b9ed83a98e7bba0350a473b668ddc2ba8d4677cd

## v0.0.30
- Update to Go v1.20: https://github.com/komuw/ong/pull/209
- Use net.Dialer.ControlContext instead of use net.Dialer.Control: https://github.com/komuw/ong/pull/212
- Re-enable golangci-lint: https://github.com/komuw/ong/pull/214
- Use the new stdlib structured logger: https://github.com/komuw/ong/pull/208
- Replace custom logger with slog: https://github.com/komuw/ong/pull/215
- Add a trace middleware: https://github.com/komuw/ong/pull/216

## v0.0.29
- WithCtx should only use the id from context, if that ctx actually contains an Id: https://github.com/komuw/ong/pull/196
- ong/errors; wrap as deep as possible: https://github.com/komuw/ong/pull/199
- ong/errors; add errors.Dwrap: https://github.com/komuw/ong/pull/200
- ong/id, bug fix where ids generated were not always of the requested length; https://github.com/komuw/ong/pull/201
- Do not use math/rand in encryption: https://github.com/komuw/ong/pull/203
- Improve examples: https://github.com/komuw/ong/pull/204
- Do not duplicate session cookies: https://github.com/komuw/ong/pull/206
- Fix changelog versions: https://github.com/komuw/ong/pull/207

## v0.0.28
- ong/id should generate strings of the exact requested length: https://github.com/komuw/ong/pull/192
- Do not quote special characters: https://github.com/komuw/ong/pull/193

## v0.0.27
- Add Get cookie function: https://github.com/komuw/ong/pull/189

## v0.0.26
- Create middleware that adds the "real" client IP address: https://github.com/komuw/ong/pull/187        
  Note that this is on a best effort basis.       
  Finding the true client IP address is a precarious process [1](https://adam-p.ca/blog/2022/03/x-forwarded-for/)      

## v0.0.25
- ong/client: Use roundTripper for logging: https://github.com/komuw/ong/pull/185
- Make most middleware private: https://github.com/komuw/ong/pull/186

## v0.0.24
- Set session cookie only if non-empty: https://github.com/komuw/ong/pull/170
- Add ReloadProtector middleware: https://github.com/komuw/ong/pull/171
- Creating a new route should panic if handler is already wrapped in an ong middleware: https://github.com/komuw/ong/pull/172

## v0.0.23
- ong/client: Add log id http header: https://github.com/komuw/ong/pull/166

## v0.0.22
- Panic/recoverer middleware should include correct stack trace: https://github.com/komuw/ong/pull/164
- Log client address without port: https://github.com/komuw/ong/pull/165

## v0.0.21
- Improve performance of calling Csrf middleware multiple times: https://github.com/komuw/ong/pull/161

## v0.0.20
- Bugfix: When a route conflict is detected, report the correct file & line number: https://github.com/komuw/ong/pull/160

## v0.0.19
- Fix false positive/negative/whatever route conflict: https://github.com/komuw/ong/pull/157

## v0.0.18
- Update documentation

## v0.0.17
- Update documentation

## v0.0.16
- Add support for http sessions: https://github.com/komuw/ong/pull/154
- Add ability to specify a custom 404 handler: https://github.com/komuw/ong/pull/155

## v0.0.15
- Make encrypted cookies more performant: https://github.com/komuw/ong/pull/152

## v0.0.14
- Update documentation: https://github.com/komuw/ong/pull/151

## v0.0.13
- Fix bug in parsing cgroup mem values from files: https://github.com/komuw/ong/pull/148

## v0.0.12
- Prefix errors produced by ong with a constant string: https://github.com/komuw/ong/pull/147
- Try and mitigate cookie replay attacks: https://github.com/komuw/ong/pull/146

## v0.0.11
- Add secure/encrypted cookies: https://github.com/komuw/ong/pull/143

## v0.0.10
- Remove ctx from log.Logger struct: https://github.com/komuw/ong/pull/142

## v0.0.9
- Add password hashing capabilities: https://github.com/komuw/ong/pull/137
- Simplify loadshedding implementation: https://github.com/komuw/ong/pull/138
- Make automax to be a stand-alone package: https://github.com/komuw/ong/pull/139
- Add a router/muxer with a bit more functionality: https://github.com/komuw/ong/pull/140

## v0.0.8
- Improve documentation.

## v0.0.7
- Implement io.ReaderFrom & http.Pusher: https://github.com/komuw/ong/pull/131
- Replace use of net.Ip with net/netip: https://github.com/komuw/ong/pull/132

## v0.0.6
- Improve documentation.

## v0.0.5
- use key derivation in the `enc` ecryption/decryption package: https://github.com/komuw/ong/pull/119
- fix vulnerabilities: https://github.com/komuw/ong/pull/123
- add a http client: https://github.com/komuw/ong/pull/120

## v0.0.4
- add new encryption/decryption package: https://github.com/komuw/ong/pull/118

## v0.0.3
- add an xcontext package: https://github.com/komuw/ong/pull/109
- use latest semgrep-go linter: https://github.com/komuw/ong/pull/111
- add semgrep linter: https://github.com/komuw/ong/pull/113
- add ability to handle csrf tokens in a distributed setting: https://github.com/komuw/ong/pull/112
- redirect csrf failures to same url: https://github.com/komuw/ong/pull/117

## v0.0.2
- automatically set GOMAXPROCS in container environments, using internal package: https://github.com/komuw/ong/pull/106

## v0.0.1
- added some middlewares: https://github.com/komuw/ong/pull/22
- add build/test cache: https://github.com/komuw/ong/pull/24
- harmonize timeouts: https://github.com/komuw/ong/pull/25
- add panic middleware: https://github.com/komuw/ong/pull/26
- cookies: https://github.com/komuw/ong/pull/27
- csrf middleware: https://github.com/komuw/ong/pull/32
- cors middleware: https://github.com/komuw/ong/pull/33
- gzip middleware: https://github.com/komuw/ong/pull/36
- errors: https://github.com/komuw/ong/commit/2603c06ca1257d75fb170872124b2afd81eb3f3e
- logger: https://github.com/komuw/ong/pull/39
- logging middleware: https://github.com/komuw/ong/pull/41
- quality of life improvements: https://github.com/komuw/ong/pull/45
- add unique id generator: https://github.com/komuw/ong/pull/50
- try mitigate breach attack: https://github.com/komuw/ong/pull/51
- add load shedding: https://github.com/komuw/ong/pull/52
- fix memory leak in tests: https://github.com/komuw/ong/pull/53
- add ratelimiter: https://github.com/komuw/ong/pull/55
- add naive mux: https://github.com/komuw/ong/pull/57
- handle tls: https://github.com/komuw/ong/pull/58
- expvar metrics: https://github.com/komuw/ong/pull/64
- fix some races: https://github.com/komuw/ong/pull/66
- resuse address/port for pprof and redirect servers: https://github.com/komuw/ong/pull/67
- rename: https://github.com/komuw/ong/pull/68
- make some updates to circular buffer: https://github.com/komuw/ong/pull/71
- use acme for certificates: https://github.com/komuw/ong/pull/69
- issues/73: bind on 0.0.0.0 or localhost conditionally: https://github.com/komuw/ong/pull/74
- redirect IP to domain: https://github.com/komuw/ong/pull/75
- dont require csrf for POST requests that have no cookies and arent http auth: https://github.com/komuw/ong/pull/77
- remove http: https://github.com/komuw/ong/pull/79
- make the redirector a proper middleware: https://github.com/komuw/ong/pull/80
- bugfix, gzip error: https://github.com/komuw/ong/pull/82
- gzip almost everthing: https://github.com/komuw/ong/pull/83
- pass logger as an arg to the middlewares: https://github.com/komuw/ong/pull/84
- disable gzip: https://github.com/komuw/ong/pull/86
- a more efficient error stack trace: https://github.com/komuw/ong/pull/87
- update github.com/akshayjshah/attest: https://github.com/komuw/ong/pull/93
- update to Go 1.19: https://github.com/komuw/ong/pull/102
- remove rlimit code, go1.19 does automatically: https://github.com/komuw/ong/pull/104
- automatically set GOMEMLIMIT in container environments: https://github.com/komuw/ong/pull/105<|MERGE_RESOLUTION|>--- conflicted
+++ resolved
@@ -4,12 +4,9 @@
 
 
 ## v0.0.44
-<<<<<<< HEAD
-- Add support for TLS fingerprinting: https://github.com/komuw/ong/pull/244
-=======
 - Organise imports: https://github.com/komuw/ong/pull/245
 - Create an internal/octx that houses context keys used by multiple ong packages: https://github.com/komuw/ong/pull/246
->>>>>>> 1e131313
+- Add support for TLS fingerprinting: https://github.com/komuw/ong/pull/244
 
 ## v0.0.43
 - Add precision to ratelimiting: https://github.com/komuw/ong/pull/239
