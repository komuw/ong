--- conflicted
+++ resolved
@@ -4,11 +4,8 @@
 
 
 ## v0.0.12
-<<<<<<< HEAD
+- Prefix errors produced by ong with a constant string: https://github.com/komuw/ong/pull/147
 - Try and mitigate cookie replay attacks: https://github.com/komuw/ong/pull/146
-=======
-- Prefix errors produced by ong with a constant string: https://github.com/komuw/ong/pull/147
->>>>>>> ea2bc950
 
 ## v0.0.11
 - Add secure/encrypted cookies: https://github.com/komuw/ong/pull/143
