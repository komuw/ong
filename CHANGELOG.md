--- conflicted
+++ resolved
@@ -5,11 +5,8 @@
 ## v0.0.3
 - add an xcontext package: https://github.com/komuw/ong/pull/109
 - use latest semgrep-go linter: https://github.com/komuw/ong/pull/111
-<<<<<<< HEAD
+- add semgrep linter: https://github.com/komuw/ong/pull/113
 - add ability to handle csrf tokens in a distributed setting: https://github.com/komuw/ong/pull/112
-=======
-- add semgrep linter: https://github.com/komuw/ong/pull/113
->>>>>>> 528f275b
 
 ## v0.0.2
 - automatically set GOMAXPROCS in container environments, using internal package: https://github.com/komuw/ong/pull/106
