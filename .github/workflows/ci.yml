# DOCS:
#  1. https://help.github.com/en/articles/workflow-syntax-for-github-actions
#  2. https://github.com/mvdan/github-actions-golang/issues/22
#  3. https://github.com/stellar/go/blob/master/.github/actions/setup-go/action.yml
#  4. https://github.com/stellar/go/blob/master/.github/workflows/go.yml

name: ong ci
on: [pull_request]

jobs:

  check_release_notes:
    name: check_release_notes
    timeout-minutes: 1
    strategy:
      matrix:
        go-version: ['>=1.20']
        platform: [ubuntu-22.04]
    runs-on: ${{ matrix.platform }}
    steps:
      # checkout main branch and the current branch so that we are able to do diff operations.
      - name: checkout main branch too.
        uses: actions/checkout@v3
        with:
          ref: main
      - name: Check out code into the Go module directory
        uses: actions/checkout@v3

      # https://docs.github.com/en/actions/reference/context-and-expression-syntax-for-github-actions
      - name: check if changes have release notes
        if: ${{ github.ref != 'refs/heads/main' }}
        env:
          GIT_BRANCH: ${{ github.ref }}
          GITHUB_HEAD_REF: ${{ github.head_ref }}
          GITHUB_BASE_REF: ${{ github.base_ref	}}
        run: |
          printf "GIT_BRANCH: $GIT_BRANCH \n"
          printf "GITHUB_HEAD_REF: $GITHUB_HEAD_REF \n"
          printf "GITHUB_BASE_REF: $GITHUB_BASE_REF \n"
          printf "list git branches: \n"
          git branch --list --all
          if [[ "$GIT_BRANCH" == "refs/heads/main" ]]
          then
              printf "\n $GIT_BRANCH branch, ignoring check for relese notes \n"
          elif [[  "$GIT_BRANCH" == *"refs/tags/"* ]]
          then
              printf "\n $GIT_BRANCH branch, ignoring check for relese notes \n"
          else
              ChangedFiles=`git diff --name-only remotes/origin/main`
              echo $ChangedFiles
              case "$ChangedFiles" in
                *CHANGELOG.*)
                    printf "\n Thanks, your commits include update to release notes. \n";;
                *)
                    printf "\n You should add release notes to CHANGELOG.md \n" && exit 77;;
              esac
          fi

  run_tests:
    name: run_tests
    timeout-minutes: 7
    strategy:
      matrix:
        go-version: ['>=1.20']
        platform: [ubuntu-22.04]
    runs-on: ${{ matrix.platform }}
    steps:
      - name: Check out code into the Go module directory
        uses: actions/checkout@v3
        with:
          # For pull requests, build and test the PR head not a merge of the PR with the destination.
          ref: ${{ github.event.pull_request.head.sha || github.ref }}
          # We need to full history for git-restore-mtime to know what modification dates to use.
          # Otherwise, the Go test cache will fail (due to the modification time of fixtures changing).
          fetch-depth: '0'

      - name: custom setupGo
        uses: ./.github/actions/setup-go
        with:
          go-version: ${{ matrix.go-version }}

      - name: tests and benchmarks
        run: |
          ulimit -a
          env
          set -x

          # check integrity of codecov
          curl -s https://codecov.io/bash > codecov;
          VERSION=$(grep -o 'VERSION=\"[0-9\.]*\"' codecov | cut -d'"' -f2);
          shasum --algorithm 512 --check <(curl -s "https://raw.githubusercontent.com/codecov/codecov-bash/${VERSION}/SHA512SUM" | grep codecov)
          rm -rf codecov

          go test -timeout 1m -race -run=XXXX -bench=. ./...
          go test -timeout 4m -v -race -cover -coverprofile=coverage.out ./... && bash <(curl -s https://codecov.io/bash)
          go tool cover -html=coverage.out -o coverage.html
          go tool cover -func=coverage.out
        env:
          ONG_RUNNING_IN_TESTS: 'YES'

  run_analysis:
    name: run_analysis
    timeout-minutes: 5
    strategy:
      matrix:
        go-version: ['>=1.20']
        platform: [ubuntu-22.04]
    runs-on: ${{ matrix.platform }}
    steps:
      - name: Check out code into the Go module directory
        uses: actions/checkout@v3
        with:
          # For pull requests, build and test the PR head not a merge of the PR with the destination.
          ref: ${{ github.event.pull_request.head.sha || github.ref }}
          # We need to full history for git-restore-mtime to know what modification dates to use.
          # Otherwise, the Go test cache will fail (due to the modification time of fixtures changing).
          fetch-depth: '0'

      - name: custom setupGo
        uses: ./.github/actions/setup-go
        with:
          go-version: ${{ matrix.go-version }}

      - name: install apt and pip deps
        run: |
          pwd; ls -lsha
          sudo apt -y update
          sudo apt -y install wget

      - name: install tools
        run: |
          set -x
          go install honnef.co/go/tools/cmd/staticcheck@master
          go install github.com/securego/gosec/cmd/gosec@latest
          go install github.com/quasilyte/go-ruleguard/cmd/ruleguard@latest
          go install github.com/orijtech/structslop/cmd/structslop@latest
          go install github.com/orijtech/httperroryzer/cmd/httperroryzer@latest
          go install golang.org/x/tools/cmd/stress@latest
          go install golang.org/x/tools/cmd/goimports@latest
          go install golang.org/x/tools/go/analysis/passes/shadow/cmd/shadow@latest
          go install github.com/kisielk/errcheck@latest
          go install github.com/golangci/golangci-lint/cmd/golangci-lint@latest
          go install mvdan.cc/gofumpt@latest
          go install golang.org/x/vuln/cmd/govulncheck@latest
          go install github.com/mdempsky/unconvert@latest
          go install gvisor.dev/gvisor/tools/checklocks/cmd/checklocks@latest     

          /home/runner/go/bin/staticcheck -version
        env:
          SOME_ENV_VAR: '2020.1.6'

      - name: static analysis
        run: |
          set -x

          diff <(gofmt -d .) <(printf "")
          diff <(gofumpt -extra -w -d .) <(printf "")
          diff <(goimports -d .) <(printf "")

          go vet -all ./...
          go vet -vettool=/home/runner/go/bin/shadow -strict ./...
<<<<<<< HEAD
          go vet -vettool=/home/runner/go/bin/checklocks ./...
          /home/runner/go/bin/staticcheck -tests -go 1.19 ./...
=======
          /home/runner/go/bin/staticcheck -tests -go 1.20 ./...
>>>>>>> 8e1997e3
          govulncheck ./...
          # /home/runner/go/bin/gosec ./... # does not seem to work with Go1.20
          # /home/runner/go/bin/structslop ./... # does not seem to work with Go1.20
          /home/runner/go/bin/httperroryzer ./...
          # see: https://github.com/golang/go/commit/a98589711da5e9d935e8d690cfca92892e86d557
          /home/runner/go/bin/errcheck -ignoregenerated -ignoretests -asserts ./...
          /home/runner/go/bin/unconvert -v ./...
          
          # dont use golangci-lint
          # see: https://twitter.com/dominikhonnef/status/1394766501157167112
          #
          # In our case we need to use it so that we can be able to use `nolint:gocritic` in the errors package.
          #
          wget -nc --output-document=/tmp/semgrep-go.zip https://github.com/dgryski/semgrep-go/archive/refs/heads/master.zip
          unzip -o /tmp/semgrep-go.zip -d /tmp/semgrep-go
          go get github.com/quasilyte/go-ruleguard/dsl
          # golangci-lint run --config .golangci.yml ./...
          go mod tidy
          python -m venv /tmp/.venv
          . /tmp/.venv/bin/activate
          python -m pip install --trusted-host files.pythonhosted.org --trusted-host pypi.org --trusted-host pypi.python.org semgrep
          semgrep -f /tmp/semgrep-go/semgrep-go-master/ --error .
          deactivate
          # An alternative it to do:
          # semgrep -f https://semgrep.dev/r/dgryski.semgrep-go --exclude="*_test.go" .

          # deadlock detection
          # https://github.com/cockroachdb/cockroach/issues/7972
          go get github.com/sasha-s/go-deadlock
          find . -name "*.go" | xargs -n 1 sed -i.backup 's/sync.RWMutex/deadlock.RWMutex/'
          find . -name "*.go" | xargs -n 1 sed -i.backup 's/sync.Mutex/deadlock.Mutex/'
          find . -name '*.backup' -delete
          /home/runner/go/bin/goimports -w .
          go test -timeout 4m -v -race ./...
          go mod tidy

          # TODO: add https://github.com/system-pclub/GCatch
        env:
          ONG_RUNNING_IN_TESTS: 'YES'


  # https://go.dev/testing/coverage/
  integration_test_coverage:
    name: integration_test_coverage
    timeout-minutes: 2
    strategy:
      matrix:
        go-version: ['>=1.20']
        platform: [ubuntu-22.04]
    runs-on: ${{ matrix.platform }}
    steps:
      - name: Check out code into the Go module directory
        uses: actions/checkout@v3
        with:
          # For pull requests, build and test the PR head not a merge of the PR with the destination.
          ref: ${{ github.event.pull_request.head.sha || github.ref }}
          # We need to full history for git-restore-mtime to know what modification dates to use.
          # Otherwise, the Go test cache will fail (due to the modification time of fixtures changing).
          fetch-depth: '0'

      - name: custom setupGo
        uses: ./.github/actions/setup-go
        with:
          go-version: ${{ matrix.go-version }}

      - name: whole program coverage
        run: |
          pwd; ls -lsha
          sudo apt -y update
          sudo apt -y install libnss3-tools # certutil
          mkdir -p coverage/
          rm -rf coverage/* ongExample
          go build -cover -o ongExample github.com/komuw/ong/example
          GOCOVERDIR=coverage/ ./ongExample &
          sleep 10 && kill -15 $(pidof ongExample) && sleep 26
          GOCOVERDIR=coverage/ ./ongExample &
          sleep 10
          ls -lsha coverage/
          curl -vkL -X GET http://127.0.0.1:65080/health  # http redirection
          curl -vkL -X GET https://127.0.0.1:65081/health # https
          curl -vkL "http://127.0.0.1:65060/debug/pprof/profile?seconds=3" # pprof
          curl -vkL https://127.0.0.1:65081/check/67
          kill -15 $(pidof ongExample)
          go tool covdata percent -i=coverage

  # run_stress_test:
  #   name: run_stress_test
  #   timeout-minutes: 2
  #   strategy:
  #     matrix:
  #       go-version: ['>=1.20']
  #       platform: [ubuntu-22.04]
  #   runs-on: ${{ matrix.platform }}
  #   steps:
  # - name: custom setupGo
  #   uses: ./.github/actions/setup-go
  #   with:
  #     go-version: ${{ matrix.go-version }}
  #     - name: stress test
  #       run: |
  #         go install golang.org/x/tools/cmd/stress@latest
  #         go test -o ong.test -c -race
  #         /home/runner/go/bin/stress -timeout 10s ./ong.test<|MERGE_RESOLUTION|>--- conflicted
+++ resolved
@@ -159,12 +159,8 @@
 
           go vet -all ./...
           go vet -vettool=/home/runner/go/bin/shadow -strict ./...
-<<<<<<< HEAD
           go vet -vettool=/home/runner/go/bin/checklocks ./...
-          /home/runner/go/bin/staticcheck -tests -go 1.19 ./...
-=======
           /home/runner/go/bin/staticcheck -tests -go 1.20 ./...
->>>>>>> 8e1997e3
           govulncheck ./...
           # /home/runner/go/bin/gosec ./... # does not seem to work with Go1.20
           # /home/runner/go/bin/structslop ./... # does not seem to work with Go1.20
