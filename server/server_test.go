package server

import (
	"bytes"
	"context"
	"crypto/tls"
	"fmt"
	"io"
	"io/ioutil"
	"math"
	"net/http"
	"os"
	"sync"
	"sync/atomic"
	"testing"
	"time"

	"github.com/komuw/ong/log"
	"github.com/komuw/ong/middleware"
	"github.com/komuw/ong/mux"

	"github.com/akshayjshah/attest"
)

func getSecretKey() string {
	key := "hard-password"
	return key
}

// todo: enable this.
//
// This is disabled because `server.Run()` starts a http server(aka goroutine)
// which is still running at the end of the test. Thus is technically a leak.
//
// func TestMain(m *testing.M) {
// 	// call flag.Parse() here if TestMain uses flags
// 	goleak.VerifyTestMain(m)
// }

func TestDrainDuration(t *testing.T) {
	t.Parallel()

	t.Run("all in same units", func(t *testing.T) {
		t.Parallel()

		handlerTimeout := 170 * time.Second
		o := Opts{
			port:              65080,
			host:              "127.0.0.1",
			network:           "tcp",
			readHeaderTimeout: 1 * time.Second,
			readTimeout:       1 * time.Second,
			writeTimeout:      160 * time.Second,
			handlerTimeout:    handlerTimeout,
			idleTimeout:       120 * time.Second,
		}
		got := drainDuration(o)
		want := handlerTimeout + (10 * time.Second)
		attest.Equal(t, got, want)
	})

	t.Run("different units", func(t *testing.T) {
		t.Parallel()

		writeTimeout := 3 * time.Minute
		o := Opts{
			port:              65080,
			host:              "127.0.0.1",
			network:           "tcp",
			readHeaderTimeout: 1 * time.Nanosecond,
			readTimeout:       1 * time.Minute,
			writeTimeout:      writeTimeout,
			handlerTimeout:    170 * time.Millisecond,
			idleTimeout:       120 * time.Second,
		}
		got := drainDuration(o)
		want := writeTimeout + (10 * time.Second)
		attest.Equal(t, got, want)
	})
}

func TestOpts(t *testing.T) {
	t.Parallel()

	t.Run("default opts", func(t *testing.T) {
		t.Parallel()

		l := log.New(&bytes.Buffer{}, 500)(context.Background())
		got := DevOpts(l)
		want := Opts{
			port:              65081,
			host:              "127.0.0.1",
			network:           "tcp",
			readHeaderTimeout: 1 * time.Second,
			readTimeout:       2 * time.Second,
			writeTimeout:      3 * time.Second,
			handlerTimeout:    13 * time.Second,
			idleTimeout:       113 * time.Second,
			serverPort:        ":65081",
			serverAddress:     "127.0.0.1:65081",
			httpPort:          ":65080",
			tls: tlsOpts{
				certFile: "/tmp/ong_dev_certificate.pem",
				keyFile:  "/tmp/ong_dev_key.pem",
				domain:   "localhost",
			},
		}
		attest.Equal(t, got, want)
	})

	t.Run("with opts", func(t *testing.T) {
		t.Parallel()

		certFile, keyFile := certKeyPaths()
		got := withOpts(80, certFile, keyFile, "", "*.example.com")

		want := Opts{
			port:              80,
			host:              "0.0.0.0",
			network:           "tcp",
			readHeaderTimeout: 1 * time.Second,
			readTimeout:       2 * time.Second,
			writeTimeout:      3 * time.Second,
			handlerTimeout:    13 * time.Second,
			idleTimeout:       113 * time.Second,
			serverPort:        ":80",
			serverAddress:     "0.0.0.0:80",
			httpPort:          ":79",
			tls: tlsOpts{
				certFile: "/tmp/ong_dev_certificate.pem",
				keyFile:  "/tmp/ong_dev_key.pem",
				domain:   "*.example.com",
			},
		}
		attest.Equal(t, got, want)
	})

	t.Run("default tls opts", func(t *testing.T) {
		t.Parallel()

		l := log.New(&bytes.Buffer{}, 500)(context.Background())
		got := DevOpts(l)
		want := Opts{
			port:              65081,
			host:              "127.0.0.1",
			network:           "tcp",
			readHeaderTimeout: 1 * time.Second,
			readTimeout:       2 * time.Second,
			writeTimeout:      3 * time.Second,
			handlerTimeout:    13 * time.Second,
			idleTimeout:       113 * time.Second,
			tls: tlsOpts{
				certFile: "/tmp/ong_dev_certificate.pem",
				keyFile:  "/tmp/ong_dev_key.pem",
				domain:   "localhost",
			},
			serverPort:    ":65081",
			serverAddress: "127.0.0.1:65081",
			httpPort:      ":65080",
		}
		attest.Equal(t, got, want)
	})
}

func someServerTestHandler(msg string) http.HandlerFunc {
	return func(w http.ResponseWriter, r *http.Request) {
		fmt.Fprint(w, msg)
	}
}

func TestServer(t *testing.T) {
	t.Parallel()

	tr := &http.Transport{
		// since we are using self-signed certificates, we need to skip verification.
		TLSClientConfig: &tls.Config{InsecureSkipVerify: true},
	}
	client := &http.Client{Transport: tr}
	t.Cleanup(func() {
		// Without this, `uber/goleak` would report a leak.
		// see: https://github.com/uber-go/goleak/issues/87
		client.CloseIdleConnections()
	})

	l := log.New(&bytes.Buffer{}, 500)(context.Background())

	t.Run("tls", func(t *testing.T) {
		t.Parallel()

		if os.Getenv("GITHUB_ACTIONS") != "" {
			// CreateDevCertKey() fails in github actions with error: `panic: open /home/runner/ong/rootCA_key.pem: permission denied`
			return
		}

		port := uint16(65081)
		uri := "/api"
		msg := "hello world"
		mux := mux.New(
			l,
			middleware.WithOpts("localhost", port, getSecretKey(), middleware.DirectIpStrategy, l),
			nil,
			mux.NewRoute(
				uri,
				mux.MethodGet,
				someServerTestHandler(msg),
			),
		)

		go func() {
			_, _ = createDevCertKey(l)
			time.Sleep(1 * time.Second)
			err := Run(mux, DevOpts(l), l)
			attest.Ok(t, err)
		}()

		// await for the server to start.
		time.Sleep(11 * time.Second)

		{
			// https server.
			res, err := client.Get(fmt.Sprintf(
				// note: the https scheme.
				"https://127.0.0.1:%d%s",
				port,
				uri,
			))
			attest.Ok(t, err)

			defer res.Body.Close()
			rb, err := io.ReadAll(res.Body)
			attest.Ok(t, err)

			attest.Equal(t, res.StatusCode, http.StatusOK)
			attest.Equal(t, string(rb), msg)
		}

		{
			// redirect server
			res, err := client.Get(fmt.Sprintf("http://127.0.0.1:%d%s", port-1, uri))
			attest.Ok(t, err)

			defer res.Body.Close()
			rb, err := io.ReadAll(res.Body)
			attest.Ok(t, err)

			attest.Equal(t, res.StatusCode, http.StatusOK)
			attest.Equal(t, string(rb), msg)
		}

		{
			// http2.

			tr2 := &http.Transport{
				// since we are using self-signed certificates, we need to skip verification.
				TLSClientConfig: &tls.Config{InsecureSkipVerify: true},
				// using a non-zero `TLSClientConfig`(as above) disables http2.
				// so we have to force it.
				ForceAttemptHTTP2: true,
			}
			client2 := &http.Client{Transport: tr2}
			t.Cleanup(func() {
				// Without this, `uber/goleak` would report a leak.
				// see: https://github.com/uber-go/goleak/issues/87
				client2.CloseIdleConnections()
			})
			res, err := client2.Get(fmt.Sprintf(
				// note: the https scheme.
				"https://127.0.0.1:%d%s",
				port,
				uri,
			))
			attest.Ok(t, err)

			defer res.Body.Close()
			rb, err := io.ReadAll(res.Body)
			attest.Ok(t, err)

			attest.Equal(t, res.StatusCode, http.StatusOK)
			attest.Equal(t, string(rb), msg)
		}
	})

	t.Run("concurrency safe", func(t *testing.T) {
		t.Parallel()

		if os.Getenv("GITHUB_ACTIONS") != "" {
			// CreateDevCertKey() fails in github actions with error: `panic: open /home/runner/ong/rootCA_key.pem: permission denied`
			return
		}

		port := math.MaxUint16 - uint16(3)
		uri := "/api"
		msg := "hello world"
		mux := mux.New(
			l,
			middleware.WithOpts("localhost", port, getSecretKey(), middleware.DirectIpStrategy, l),
			nil,
			mux.NewRoute(
				uri,
				mux.MethodGet,
				someServerTestHandler(msg),
			),
		)

		go func() {
			certFile, keyFile := createDevCertKey(l)
			err := Run(mux, withOpts(port, certFile, keyFile, "", "localhost"), l)
			attest.Ok(t, err)
		}()

		// await for the server to start.
		time.Sleep(11 * time.Second)

		runhandler := func() {
			res, err := client.Get(fmt.Sprintf("https://127.0.0.1:%d%s", port, uri)) // note: the https scheme.
			attest.Ok(t, err)

			defer res.Body.Close()
			rb, err := io.ReadAll(res.Body)
			attest.Ok(t, err)

			attest.Equal(t, res.StatusCode, http.StatusOK)
			attest.Equal(t, string(rb), msg)
		}

		wg := &sync.WaitGroup{}
		for rN := 0; rN <= 10; rN++ {
			wg.Add(1)
			go func() {
				defer wg.Done()
				runhandler()
			}()
		}
		wg.Wait()
	})
}

<<<<<<< HEAD
func benchmarkFingerPrintHandler(msg string) http.HandlerFunc {
=======
func benchmarkServerHandler(msg string) http.HandlerFunc {
>>>>>>> fa452061
	return func(w http.ResponseWriter, r *http.Request) {
		fmt.Fprint(w, msg)
	}
}

var result int //nolint:gochecknoglobals

<<<<<<< HEAD
func BenchmarkFingerPrint(b *testing.B) {
	l := log.New(&bytes.Buffer{}, 500)(context.Background())

	handler := benchmarkFingerPrintHandler("helloWorld")
=======
func BenchmarkServer(b *testing.B) {
	l := log.New(&bytes.Buffer{}, 500)(context.Background())

	handler := benchmarkServerHandler("helloWorld")
>>>>>>> fa452061
	go func() {
		_, _ = createDevCertKey(l)
		time.Sleep(1 * time.Second)
		err := Run(handler, DevOpts(l), l)
		attest.Ok(b, err)
	}()

	// await for the server to start.
	time.Sleep(11 * time.Second)

	b.ResetTimer()
	b.ReportAllocs()

	for _, keepAlive := range [2]bool{true, false} {
		b.Run(fmt.Sprintf("DisableKeepAlives: %v", keepAlive), func(b *testing.B) {
			tr := &http.Transport{
				// see: http.DefaultTransport
				DisableKeepAlives: keepAlive,

				// since we are using self-signed certificates, we need to skip verification.
				TLSClientConfig: &tls.Config{InsecureSkipVerify: true},
				// using a non-zero `TLSClientConfig`(as above) disables http2.
				// so we have to force it.
				ForceAttemptHTTP2: true,
			}
			c := &http.Client{Transport: tr}
			url := "https://localhost:65081/"
			var count int32 = 1
			var r int

			b.ResetTimer()
			b.RunParallel(func(pb *testing.PB) {
				for pb.Next() {
					// The loop body is executed b.N times total across all goroutines.
					res, err := c.Get(url)
					attest.Ok(b, err)

					io.Copy(ioutil.Discard, res.Body)
					res.Body.Close()

					// We want to see the effect of tls fingerprinting on requests throughput/latency.
					//
					attest.Equal(b, res.StatusCode, http.StatusOK)
					atomic.AddInt32(&count, 1)
					r = res.StatusCode
				}
			})
			b.ReportMetric(float64(count), "req/s")
			// always store the result to a package level variable
			// so the compiler cannot eliminate the Benchmark itself.
			result = r
		})
	}
}<|MERGE_RESOLUTION|>--- conflicted
+++ resolved
@@ -335,11 +335,7 @@
 	})
 }
 
-<<<<<<< HEAD
-func benchmarkFingerPrintHandler(msg string) http.HandlerFunc {
-=======
 func benchmarkServerHandler(msg string) http.HandlerFunc {
->>>>>>> fa452061
 	return func(w http.ResponseWriter, r *http.Request) {
 		fmt.Fprint(w, msg)
 	}
@@ -347,17 +343,14 @@
 
 var result int //nolint:gochecknoglobals
 
-<<<<<<< HEAD
-func BenchmarkFingerPrint(b *testing.B) {
+func BenchmarkServer(b *testing.B) {
+	// This benchmarks the server end-to-end.
+	// For example we can use it to see the effect of tls fingerprinting on requests throughput/latency.
+	//
+
 	l := log.New(&bytes.Buffer{}, 500)(context.Background())
 
-	handler := benchmarkFingerPrintHandler("helloWorld")
-=======
-func BenchmarkServer(b *testing.B) {
-	l := log.New(&bytes.Buffer{}, 500)(context.Background())
-
 	handler := benchmarkServerHandler("helloWorld")
->>>>>>> fa452061
 	go func() {
 		_, _ = createDevCertKey(l)
 		time.Sleep(1 * time.Second)
@@ -398,8 +391,6 @@
 					io.Copy(ioutil.Discard, res.Body)
 					res.Body.Close()
 
-					// We want to see the effect of tls fingerprinting on requests throughput/latency.
-					//
 					attest.Equal(b, res.StatusCode, http.StatusOK)
 					atomic.AddInt32(&count, 1)
 					r = res.StatusCode
