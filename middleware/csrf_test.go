--- conflicted
+++ resolved
@@ -123,11 +123,7 @@
 	t.Run("from cookie", func(t *testing.T) {
 		t.Parallel()
 
-<<<<<<< HEAD
-		want := id.Random(cspTokenLength)
-=======
 		want := id.Random(csrfTokenLength)
->>>>>>> 1b923785
 		req := httptest.NewRequest(http.MethodGet, "/someUri", nil)
 		req.AddCookie(&http.Cookie{
 			Name:     csrfCookieName,
@@ -144,11 +140,7 @@
 	t.Run("from header", func(t *testing.T) {
 		t.Parallel()
 
-<<<<<<< HEAD
-		want := id.Random(cspTokenLength)
-=======
 		want := id.Random(csrfTokenLength)
->>>>>>> 1b923785
 		req := httptest.NewRequest(http.MethodGet, "/someUri", nil)
 		req.Header.Set(csrfHeader, want)
 		got := getToken(req)
@@ -158,11 +150,7 @@
 	t.Run("from form", func(t *testing.T) {
 		t.Parallel()
 
-<<<<<<< HEAD
-		want := id.Random(cspTokenLength)
-=======
 		want := id.Random(csrfTokenLength)
->>>>>>> 1b923785
 		req := httptest.NewRequest(http.MethodGet, "/someUri", nil)
 		err := req.ParseForm()
 		attest.Ok(t, err)
@@ -174,15 +162,9 @@
 	t.Run("cookie takes precedence", func(t *testing.T) {
 		t.Parallel()
 
-<<<<<<< HEAD
-		cookieToken := id.Random(cspTokenLength)
-		headerToken := id.Random(cspTokenLength)
-		formToken := id.Random(cspTokenLength)
-=======
 		cookieToken := id.Random(csrfTokenLength)
 		headerToken := id.Random(csrfTokenLength)
 		formToken := id.Random(csrfTokenLength)
->>>>>>> 1b923785
 		req := httptest.NewRequest(http.MethodGet, "/someUri", nil)
 		req.AddCookie(&http.Cookie{
 			Name:     csrfCookieName,
@@ -242,11 +224,7 @@
 		domain := "example.com"
 		wrappedHandler := Csrf(someCsrfHandler(msg), domain)
 
-<<<<<<< HEAD
-		reqCsrfTok := id.Random(cspTokenLength)
-=======
 		reqCsrfTok := id.Random(csrfTokenLength)
->>>>>>> 1b923785
 		rec := httptest.NewRecorder()
 		req := httptest.NewRequest(http.MethodGet, "/someUri", nil)
 		req.AddCookie(&http.Cookie{
@@ -277,11 +255,7 @@
 		domain := "example.com"
 		wrappedHandler := Csrf(someCsrfHandler(msg), domain)
 
-<<<<<<< HEAD
-		reqCsrfTok := id.Random(cspTokenLength)
-=======
 		reqCsrfTok := id.Random(csrfTokenLength)
->>>>>>> 1b923785
 		rec := httptest.NewRecorder()
 		req := httptest.NewRequest(http.MethodHead, "/someUri", nil)
 		req.Header.Set(csrfHeader, reqCsrfTok)
@@ -373,11 +347,7 @@
 		domain := "example.com"
 		wrappedHandler := Csrf(someCsrfHandler(msg), domain)
 
-<<<<<<< HEAD
-		reqCsrfTok := id.Random(cspTokenLength)
-=======
 		reqCsrfTok := id.Random(csrfTokenLength)
->>>>>>> 1b923785
 		rec := httptest.NewRecorder()
 		req := httptest.NewRequest(http.MethodPost, "/someUri", nil)
 		req.AddCookie(&http.Cookie{
@@ -409,11 +379,7 @@
 		domain := "example.com"
 		wrappedHandler := Csrf(someCsrfHandler(msg), domain)
 
-<<<<<<< HEAD
-		reqCsrfTok := id.Random(cspTokenLength)
-=======
 		reqCsrfTok := id.Random(csrfTokenLength)
->>>>>>> 1b923785
 
 		{
 			// make GET request
@@ -486,11 +452,7 @@
 		domain := "example.com"
 		wrappedHandler := Csrf(someCsrfHandler(msg), domain)
 
-<<<<<<< HEAD
-		reqCsrfTok := id.Random(cspTokenLength)
-=======
 		reqCsrfTok := id.Random(csrfTokenLength)
->>>>>>> 1b923785
 
 		{
 			// make GET request
